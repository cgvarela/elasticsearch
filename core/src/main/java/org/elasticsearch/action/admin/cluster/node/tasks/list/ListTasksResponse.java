/*
 * Licensed to Elasticsearch under one or more contributor
 * license agreements. See the NOTICE file distributed with
 * this work for additional information regarding copyright
 * ownership. Elasticsearch licenses this file to you under
 * the Apache License, Version 2.0 (the "License"); you may
 * not use this file except in compliance with the License.
 * You may obtain a copy of the License at
 *
 *    http://www.apache.org/licenses/LICENSE-2.0
 *
 * Unless required by applicable law or agreed to in writing,
 * software distributed under the License is distributed on an
 * "AS IS" BASIS, WITHOUT WARRANTIES OR CONDITIONS OF ANY
 * KIND, either express or implied.  See the License for the
 * specific language governing permissions and limitations
 * under the License.
 */

package org.elasticsearch.action.admin.cluster.node.tasks.list;

import org.elasticsearch.action.FailedNodeException;
import org.elasticsearch.action.TaskOperationFailure;
import org.elasticsearch.action.support.tasks.BaseTasksResponse;
import org.elasticsearch.cluster.node.DiscoveryNode;
import org.elasticsearch.common.io.stream.StreamInput;
import org.elasticsearch.common.io.stream.StreamOutput;
import org.elasticsearch.common.xcontent.ToXContent;
import org.elasticsearch.common.xcontent.XContentBuilder;
import org.elasticsearch.common.xcontent.XContentFactory;
import org.elasticsearch.tasks.TaskId;

import java.io.IOException;
import java.util.ArrayList;
import java.util.Collections;
import java.util.HashMap;
import java.util.HashSet;
import java.util.List;
import java.util.Map;
import java.util.Set;
import java.util.stream.Collectors;

/**
 * Returns the list of tasks currently running on the nodes
 */
public class ListTasksResponse extends BaseTasksResponse implements ToXContent {

    private List<TaskInfo> tasks;

    private Map<DiscoveryNode, List<TaskInfo>> nodes;

    private List<TaskGroup> groups;

    public ListTasksResponse() {
    }

    public ListTasksResponse(List<TaskInfo> tasks, List<TaskOperationFailure> taskFailures, List<? extends FailedNodeException> nodeFailures) {
        super(taskFailures, nodeFailures);
        this.tasks = tasks == null ? Collections.emptyList() : Collections.unmodifiableList(new ArrayList<>(tasks));
    }

    @Override
    public void readFrom(StreamInput in) throws IOException {
        super.readFrom(in);
        tasks = Collections.unmodifiableList(in.readList(TaskInfo::new));
    }

    @Override
    public void writeTo(StreamOutput out) throws IOException {
        super.writeTo(out);
        out.writeList(tasks);
    }

    /**
     * Returns the list of tasks by node
     */
    public Map<DiscoveryNode, List<TaskInfo>> getPerNodeTasks() {
        if (nodes != null) {
            return nodes;
        }
        Map<DiscoveryNode, List<TaskInfo>> nodeTasks = new HashMap<>();

        Set<DiscoveryNode> nodes = new HashSet<>();
        for (TaskInfo shard : tasks) {
            nodes.add(shard.getNode());
        }

        for (DiscoveryNode node : nodes) {
            List<TaskInfo> tasks = new ArrayList<>();
            for (TaskInfo taskInfo : this.tasks) {
                if (taskInfo.getNode().equals(node)) {
                    tasks.add(taskInfo);
                }
            }
            nodeTasks.put(node, tasks);
        }
        this.nodes = nodeTasks;
        return nodeTasks;
    }

    public List<TaskGroup> getTaskGroups() {
        if (groups == null) {
            buildTaskGroups();
        }
        return groups;
    }

    private void buildTaskGroups() {
        Map<TaskId, TaskGroup.Builder> taskGroups = new HashMap<>();
        List<TaskGroup.Builder> topLevelTasks = new ArrayList<>();
        // First populate all tasks
        for (TaskInfo taskInfo : this.tasks) {
            taskGroups.put(taskInfo.getTaskId(), TaskGroup.builder(taskInfo));
        }

        // Now go through all task group builders and add children to their parents
        for (TaskGroup.Builder taskGroup : taskGroups.values()) {
            TaskId parentTaskId = taskGroup.getTaskInfo().getParentTaskId();
            if (parentTaskId.isSet()) {
                TaskGroup.Builder parentTask = taskGroups.get(parentTaskId);
                if (parentTask != null) {
                    // we found parent in the list of tasks - add it to the parent list
                    parentTask.addGroup(taskGroup);
                } else {
                    // we got zombie or the parent was filtered out - add it to the the top task list
                    topLevelTasks.add(taskGroup);
                }
            } else {
                // top level task - add it to the top task list
                topLevelTasks.add(taskGroup);
            }
        }
        this.groups = Collections.unmodifiableList(topLevelTasks.stream().map(TaskGroup.Builder::build).collect(Collectors.toList()));
    }

    public List<TaskInfo> getTasks() {
        return tasks;
    }

    @Override
    public XContentBuilder toXContent(XContentBuilder builder, Params params) throws IOException {
        if (getTaskFailures() != null && getTaskFailures().size() > 0) {
            builder.startArray("task_failures");
            for (TaskOperationFailure ex : getTaskFailures()){
                builder.startObject();
                builder.value(ex);
                builder.endObject();
            }
            builder.endArray();
        }

        if (getNodeFailures() != null && getNodeFailures().size() > 0) {
            builder.startArray("node_failures");
            for (FailedNodeException ex : getNodeFailures()) {
                builder.startObject();
                ex.toXContent(builder, params);
                builder.endObject();
            }
            builder.endArray();
        }
<<<<<<< HEAD

        builder.startObject("nodes");
        for (Map.Entry<DiscoveryNode, List<TaskInfo>> entry : getPerNodeTasks().entrySet()) {
            DiscoveryNode node = entry.getKey();
            builder.startObject(node.getId(), XContentBuilder.FieldCaseConversion.NONE);
            builder.field("name", node.getName());
            builder.field("transport_address", node.getAddress().toString());
            builder.field("host", node.getHostName());
            builder.field("ip", node.getAddress());

            builder.startArray("roles");
            for (DiscoveryNode.Role role : node.getRoles()) {
                builder.value(role.getRoleName());
            }
            builder.endArray();

            if (!node.getAttributes().isEmpty()) {
                builder.startObject("attributes");
                for (Map.Entry<String, String> attrEntry : node.getAttributes().entrySet()) {
                    builder.field(attrEntry.getKey(), attrEntry.getValue(), XContentBuilder.FieldCaseConversion.NONE);
=======
        String groupBy = params.param("group_by", "nodes");
        if ("nodes".equals(groupBy)) {
            builder.startObject("nodes");
            for (Map.Entry<DiscoveryNode, List<TaskInfo>> entry : getPerNodeTasks().entrySet()) {
                DiscoveryNode node = entry.getKey();
                builder.startObject(node.getId(), XContentBuilder.FieldCaseConversion.NONE);
                builder.field("name", node.name());
                builder.field("transport_address", node.address().toString());
                builder.field("host", node.getHostName());
                builder.field("ip", node.getAddress());

                builder.startArray("roles");
                for (DiscoveryNode.Role role : node.getRoles()) {
                    builder.value(role.getRoleName());
                }
                builder.endArray();

                if (!node.getAttributes().isEmpty()) {
                    builder.startObject("attributes");
                    for (Map.Entry<String, String> attrEntry : node.getAttributes().entrySet()) {
                        builder.field(attrEntry.getKey(), attrEntry.getValue(), XContentBuilder.FieldCaseConversion.NONE);
                    }
                    builder.endObject();
                }
                builder.startObject("tasks");
                for(TaskInfo task : entry.getValue()) {
                    builder.startObject(task.getTaskId().toString(), XContentBuilder.FieldCaseConversion.NONE);
                    task.toXContent(builder, params);
                    builder.endObject();
>>>>>>> ccb009e4
                }
                builder.endObject();
                builder.endObject();
            }
        } else if ("parents".equals(groupBy)) {
            builder.startObject("tasks");
            for (TaskGroup group : getTaskGroups()) {
                builder.startObject(group.getTaskInfo().getTaskId().toString(), XContentBuilder.FieldCaseConversion.NONE);
                group.toXContent(builder, params);
                builder.endObject();
            }
            builder.endObject();
        }
        return builder;
    }

    @Override
    public String toString() {
        try {
            XContentBuilder builder = XContentFactory.jsonBuilder().prettyPrint();
            builder.startObject();
            toXContent(builder, EMPTY_PARAMS);
            builder.endObject();
            return builder.string();
        } catch (IOException e) {
            return "{ \"error\" : \"" + e.getMessage() + "\"}";
        }
    }
}<|MERGE_RESOLUTION|>--- conflicted
+++ resolved
@@ -158,36 +158,14 @@
             }
             builder.endArray();
         }
-<<<<<<< HEAD
-
-        builder.startObject("nodes");
-        for (Map.Entry<DiscoveryNode, List<TaskInfo>> entry : getPerNodeTasks().entrySet()) {
-            DiscoveryNode node = entry.getKey();
-            builder.startObject(node.getId(), XContentBuilder.FieldCaseConversion.NONE);
-            builder.field("name", node.getName());
-            builder.field("transport_address", node.getAddress().toString());
-            builder.field("host", node.getHostName());
-            builder.field("ip", node.getAddress());
-
-            builder.startArray("roles");
-            for (DiscoveryNode.Role role : node.getRoles()) {
-                builder.value(role.getRoleName());
-            }
-            builder.endArray();
-
-            if (!node.getAttributes().isEmpty()) {
-                builder.startObject("attributes");
-                for (Map.Entry<String, String> attrEntry : node.getAttributes().entrySet()) {
-                    builder.field(attrEntry.getKey(), attrEntry.getValue(), XContentBuilder.FieldCaseConversion.NONE);
-=======
         String groupBy = params.param("group_by", "nodes");
         if ("nodes".equals(groupBy)) {
             builder.startObject("nodes");
             for (Map.Entry<DiscoveryNode, List<TaskInfo>> entry : getPerNodeTasks().entrySet()) {
                 DiscoveryNode node = entry.getKey();
                 builder.startObject(node.getId(), XContentBuilder.FieldCaseConversion.NONE);
-                builder.field("name", node.name());
-                builder.field("transport_address", node.address().toString());
+                builder.field("name", node.getName());
+                builder.field("transport_address", node.getAddress().toString());
                 builder.field("host", node.getHostName());
                 builder.field("ip", node.getAddress());
 
@@ -209,7 +187,6 @@
                     builder.startObject(task.getTaskId().toString(), XContentBuilder.FieldCaseConversion.NONE);
                     task.toXContent(builder, params);
                     builder.endObject();
->>>>>>> ccb009e4
                 }
                 builder.endObject();
                 builder.endObject();
